--- conflicted
+++ resolved
@@ -713,7 +713,9 @@
     ) -> Result<(), SnapshotError> {
         debug!("RRDP {}: updating from snapshot.", self.rpki_notify);
 
-        let response = match self.http.response(notify.snapshot.uri()) {
+        let response = match self.http.response(
+            notify.snapshot.uri(), false
+        ) {
             Ok(response) => {
                 self.metrics.payload_status = Some(response.status().into());
                 response
@@ -724,13 +726,7 @@
             }
         };
         let mut processor = SnapshotProcessor::new(&notify);
-<<<<<<< HEAD
-        let mut reader = io::BufReader::new(HashRead::new(
-            self.http.response(notify.snapshot.uri(), false)?
-        ));
-=======
         let mut reader = io::BufReader::new(HashRead::new(response));
->>>>>>> 7a380f3d
         processor.process(&mut reader)?;
         let hash = reader.into_inner().into_hash();
         if verify_slices_are_equal(
@@ -917,7 +913,7 @@
         uri: &uri::Https,
         hash: rrdp::Hash,
     ) -> Result<sled::Batch, DeltaError> {
-        let response = match self.http.response(uri) {
+        let response = match self.http.response(uri, false) {
             Ok(response) => {
                 self.metrics.payload_status = Some(response.status().into());
                 response
@@ -930,13 +926,7 @@
         let mut processor = DeltaProcessor::new(
             notify.session_id, serial, tree
         );
-<<<<<<< HEAD
-        let mut reader = io::BufReader::new(HashRead::new(
-            self.http.response(uri, false)?
-        ));
-=======
         let mut reader = io::BufReader::new(HashRead::new(response));
->>>>>>> 7a380f3d
 
         processor.process(&mut reader)?;
         
